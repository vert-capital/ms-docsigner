--- conflicted
+++ resolved
@@ -682,7 +682,6 @@
 // @Failure 404 {object} dtos.ErrorResponseDTO
 // @Failure 500 {object} dtos.ErrorResponseDTO
 // @Router /api/v1/envelopes/{id}/events/check [post]
-<<<<<<< HEAD
 func (h *EnvelopeHandlers) CheckSignatureEventsHandler(c *gin.Context) {
 	idParam := c.Param("id")
 	envelopeID, err := strconv.Atoi(idParam)
@@ -781,48 +780,6 @@
 
 	c.JSON(http.StatusOK, response)
 }
-=======
-// func (h *EnvelopeHandlers) CheckSignatureEventsHandler(c *gin.Context) {
-// 	idParam := c.Param("id")
-// 	envelopeID, err := strconv.Atoi(idParam)
-// 	if err != nil {
-// 		c.JSON(http.StatusBadRequest, dtos.ErrorResponseDTO{
-// 			Message: "Invalid envelope ID",
-// 		})
-// 		return
-// 	}
-
-// 	h.Logger.WithField("envelope_id", envelopeID).Info("Manual check: fetching signature events from Clicksign API")
-
-// 	// Usar usecase para processar eventos
-// 	result, err := h.UsecaseEnvelope.CheckEventsFromClicksignAPI(c.Request.Context(), envelopeID, h.UsecaseWebhook)
-// 	if err != nil {
-// 		h.Logger.WithError(err).WithField("envelope_id", envelopeID).Error("Failed to check events from Clicksign API")
-
-// 		// Determinar tipo de erro para resposta apropriada
-// 		statusCode := http.StatusInternalServerError
-// 		errorType := "internal_error"
-
-// 		if err.Error() == "envelope not found" {
-// 			statusCode = http.StatusNotFound
-// 			errorType = "not_found_error"
-// 		} else if err.Error() == "envelope does not have clicksign_key" {
-// 			statusCode = http.StatusBadRequest
-// 			errorType = "validation_error"
-// 		}
-
-// 		c.JSON(statusCode, dtos.ErrorResponseDTO{
-// 			Message:   err.Error(),
-// 			Type:      errorType,
-// 			Timestamp: time.Now(),
-// 		})
-// 		return
-// 	}
-
-// 	h.Logger.WithField("envelope_id", envelopeID).Info("Manual event check completed successfully")
-// 	c.JSON(http.StatusOK, result)
-// }
->>>>>>> d30ecb9c
 
 func MountEnvelopeHandlers(gin *gin.Engine, conn *gorm.DB, logger *logrus.Logger) {
 	clicksignClient := clicksign.NewClicksignClient(config.EnvironmentVariables, logger)
@@ -890,7 +847,7 @@
 	group.POST("/:id/notify", envelopeHandlers.NotifyEnvelopeHandler)
 
 	// Rota de fallback para verificar eventos manualmente quando webhook falha
-	// group.POST("/:id/events/check", envelopeHandlers.CheckSignatureEventsHandler)
+	group.POST("/:id/events/check", envelopeHandlers.CheckSignatureEventsHandler)
 
 	// Rotas de requirements por envelope
 	group.POST("/:id/requirements", requirementHandlers.CreateRequirementHandler)
